--- conflicted
+++ resolved
@@ -484,21 +484,9 @@
     """
     fileobj = NoSeekBytesIO(io.BytesIO())
 
-<<<<<<< HEAD
     paths: List[Path] = [Path(name) for name in filenames]
     if python_files_list:
         paths.append(Path("./static/files/algo_level.txt"))
-=======
-    filename = str(uuid.uuid4()) + ".zip"
-
-    zip_path = get_zip_tmp_folder()
-    import io
-
-    fileobj = io.BytesIO()
-    zip_name = zip_path + filename
-    # with ZipFile(fileobj, "w") as zf:
-    with ZipFile(zip_name, "w") as zf:
->>>>>>> 3380737b
 
     with ZipFile(fileobj, mode="w") as zf:
         for individualFile in paths:
@@ -508,7 +496,6 @@
                 compress_type=ZIP_DEFLATED,
                 compresslevel=2
             )
-<<<<<<< HEAD
             fileobj.hidden_seek(0)
             yield fileobj.read()
             fileobj.truncate_and_remember_offset(0)
@@ -516,19 +503,7 @@
     fileobj.hidden_seek(0)
     yield fileobj.read()
     fileobj.close()
-=======
-    directory = "./static/files/zip_tmp/"
-    return directory, filename
-    # fileobj.seek(0)
-    #
-    # from flask import send_file
-    # from datetime import datetime
-    #
-    # zip_name = "MQTBench_" + datetime.now().strftime("%Y-%m-%d-%H-%M-%S") + ".zip"
-    # return send_file(
-    #     fileobj, as_attachment=True, mimetype="application/zip", download_name=zip_name
-    # )
->>>>>>> 3380737b
+
 
 
 def get_selected_file_paths(prepared_data):
