--- conflicted
+++ resolved
@@ -19,13 +19,8 @@
 dynamic = ["version"]
 
 dependencies = [
-<<<<<<< HEAD
-    "qiskit[all]~=0.39.2",
+    "qiskit[all]>=0.39.2,<0.40.0",
     "pytket>=1.9,<1.11",
-=======
-    "qiskit[all]>=0.39.2,<0.40.0",
-    "pytket~=1.9.0",
->>>>>>> a548b370
     "pytket-qiskit",
     "pandas>=1.0.0",
     "flask>=2.0.0",
