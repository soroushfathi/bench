# Copyright (c) 2023 - 2025 Chair for Design Automation, TUM
# Copyright (c) 2025 Munich Quantum Software Company GmbH
# All rights reserved.
#
# SPDX-License-Identifier: MIT
#
# Licensed under the MIT License

"""Tests for the benchmark generation."""

from __future__ import annotations

import builtins
import functools
import io
import re
from datetime import date
from enum import Enum
from importlib import metadata
from pathlib import Path
from typing import TYPE_CHECKING, NoReturn, cast

<<<<<<< HEAD
import numpy as np
=======
>>>>>>> 99f2093c
import pytest
from qiskit import QuantumCircuit, qpy
from qiskit.circuit import Parameter
from qiskit.circuit.library import CXGate, CZGate, HGate, RXGate, RZGate, XGate
from qiskit.compiler import transpile
from qiskit.transpiler import (
    InstructionProperties,
    Layout,
    PassManager,
    Target,  # For layout handling
)
from qiskit.transpiler.passes import GatesInBasis, RemoveBarriers

if TYPE_CHECKING:  # pragma: no cover
    import types
    from collections.abc import Callable

from mqt.bench.benchmark_generation import (
    BenchmarkLevel,
    get_benchmark,
    get_benchmark_alg,
    get_benchmark_indep,
    get_benchmark_mapped,
    get_benchmark_native_gates,
)
from mqt.bench.benchmarks import (
    create_circuit,
    get_available_benchmark_names,
    get_benchmark_catalog,
    get_benchmark_description,
    register_benchmark,
    shor,
)
from mqt.bench.output import (
    MQTBenchExporterError,
    OutputFormat,
    __qiskit_version__,
    generate_filename,
    generate_header,
    save_circuit,
    write_circuit,
)
from mqt.bench.targets.devices import get_available_device_names, get_device
from mqt.bench.targets.gatesets import (
    get_available_gateset_names,
    get_target_for_gateset,
)

SPECIAL_QUBIT_COUNTS: dict[str, int] = {
    "shor": 18,
    "hrs_cumulative_multiplier": 5,
    "bmw_quark_copula": 4,
    "cdkm_ripple_carry_adder": 4,
    "draper_qft_adder": 4,
    "full_adder": 4,
    "multiplier": 4,
    "modular_adder": 4,
    "rg_qft_multiplier": 4,
    "vbe_ripple_carry_adder": 4,
}


def test_create_mirror_circuit_with_target() -> None:
    """Test that _create_mirror_circuit respects Target and acts as identity."""
    qc = QuantumCircuit(3)

    qc.h(0)
    qc.rx(np.pi / 4, 1)
    qc.rz(np.pi / 3, 2)

    qc.cx(0, 1)
    qc.cz(1, 2)

    qc.h(0)
    qc.cx(0, 2)

    target = Target()
    target.add_instruction(HGate(), {(0,): None, (1,): None, (2,): None})
    target.add_instruction(RXGate(np.pi / 4), {(1,): None})
    target.add_instruction(RZGate(np.pi / 3), {(2,): None})
    target.add_instruction(CXGate(), {(0, 1): None, (0, 2): None})
    target.add_instruction(CZGate(), {(1, 2): None})

    from mqt.bench.benchmark_generation import _create_mirror_circuit

    mirror_qc = _create_mirror_circuit(qc, target=target, optimization_level=0)

    for instr in mirror_qc.data:
        name = instr.operation.name
        if name in ["barrier", "measure"]:
            continue
        assert name in target.operation_names

    # TODO: Investigate why the mirrored circuit does not reproduce the same statevector as the original.
    # The expectation is that qc followed by its mirror (qc @ mirror_qc) should act as an identity operation,
    # but Statevector equivalence currently fails. Possible causes include:
    # - Non-unitary operations or measurements remaining in the mirrored circuit.
    # - Missing inversion of parameterized gates or global phase offsets.
    # - Target constraints modifying gate decompositions.
    # To be debugged and fixed in a later revision.


@pytest.mark.parametrize("benchmark_name", get_available_benchmark_names())
def test_quantumcircuit_levels(benchmark_name: str) -> None:
    """Test the creation of the algorithm level benchmarks for the benchmarks."""
    input_value = SPECIAL_QUBIT_COUNTS.get(benchmark_name, 3)

    qc = create_circuit(benchmark_name, input_value)
    assert isinstance(qc, QuantumCircuit)
    assert qc.num_qubits == input_value
    assert benchmark_name == qc.name

    res_alg = get_benchmark_alg(qc)
    assert res_alg
    assert res_alg.num_qubits == input_value

    res_indep = get_benchmark_indep(qc)
    assert res_indep
    assert res_indep.num_qubits == input_value

    if benchmark_name != "shor":
        for gateset_name in get_available_gateset_names():
            gateset = get_target_for_gateset(gateset_name, num_qubits=qc.num_qubits)
            res_native_gates = get_benchmark_native_gates(
                qc,
                None,
                gateset,
                0,
            )

            assert res_native_gates
            assert res_native_gates.num_qubits == input_value

        for device_name in get_available_device_names():
            device = get_device(device_name)
            res_mapped = get_benchmark_mapped(
                qc,
                None,
                device,
                0,
            )
            assert res_mapped


@pytest.mark.parametrize(
    ("benchmark_name", "input_value", "kind"),
    [
        ("cdkm_ripple_carry_adder", 4, "half"),
        ("cdkm_ripple_carry_adder", 4, "full"),
        ("cdkm_ripple_carry_adder", 3, "fixed"),
        ("draper_qft_adder", 3, "half"),
        ("draper_qft_adder", 2, "fixed"),
        ("vbe_ripple_carry_adder", 3, "half"),
        ("vbe_ripple_carry_adder", 4, "full"),
        ("vbe_ripple_carry_adder", 2, "fixed"),
    ],
)
def test_adder_circuits(benchmark_name: str, input_value: int, kind: str) -> None:
    """Test the creation of the arithmetic circuits."""
    qc = create_circuit(benchmark_name, input_value, kind)
    assert qc.num_qubits == input_value


@pytest.mark.parametrize(
    ("benchmark_name", "input_value", "kind", "msg"),
    [
        ("cdkm_ripple_carry_adder", 5, "half", "num_qubits must be an even integer ≥ 4."),
        ("cdkm_ripple_carry_adder", 3, "full", "num_qubits must be an even integer ≥ 4."),
        ("cdkm_ripple_carry_adder", 4, "fixed", "num_qubits must be an odd integer ≥ 3."),
        ("cdkm_ripple_carry_adder", 4, "unknown_adder", "kind must be 'full', 'half', or 'fixed'."),
        ("draper_qft_adder", 4, "half", "num_qubits must be an odd integer ≥ 3."),
        ("draper_qft_adder", 3, "fixed", "num_qubits must be an even integer ≥ 2."),
        ("draper_qft_adder", 3, "unknown_adder", "kind must be 'half' or 'fixed'."),
        ("full_adder", 5, None, "num_qubits must be an even integer ≥ 4."),
        ("half_adder", 4, None, "num_qubits must be an odd integer ≥ 3."),
        (
            "hrs_cumulative_multiplier",
            6,
            None,
            re.escape("num_qubits must be an integer ≥ 5 and (num_qubits - 1) must be divisible by 4."),
        ),
        ("modular_adder", 3, None, "num_qubits must be an even integer ≥ 2"),
        ("multiplier", 3, None, "num_qubits must be an integer ≥ 4 and divisible by 4."),
        ("rg_qft_multiplier", 5, None, "num_qubits must be an integer ≥ 4 and divisible by 4."),
        ("vbe_ripple_carry_adder", 4, "half", "num_qubits must be an integer ≥ 3 and divisible by 3."),
        (
            "vbe_ripple_carry_adder",
            3,
            "full",
            re.escape("num_qubits must be an integer ≥ 4 and (num_qubits - 1) must be divisible by 3."),
        ),
        (
            "vbe_ripple_carry_adder",
            4,
            "fixed",
            re.escape("num_qubits must be an integer ≥ 2 and (num_qubits + 1) must be divisible by 3."),
        ),
        ("vbe_ripple_carry_adder", 3, "unknown_adder", "kind must be 'full', 'half', or 'fixed'."),
    ],
)
def test_wrong_circuit_size(benchmark_name: str, input_value: int, kind: str | None, msg: str) -> None:
    """Test the creation of the arithmetic circuits with faulty input values."""
    params = (
        benchmark_name,
        input_value,
    ) + (() if kind is None else (kind,))
    with pytest.raises(ValueError, match=msg):
        create_circuit(*params)


def test_bv() -> None:
    """Test the creation of the BV benchmark."""
    qc = create_circuit("bv", 3)
    assert qc.depth() > 0
    assert qc.num_qubits == 3
    assert "bv" in qc.name

    qc = create_circuit("bv", 3, dynamic=True)
    assert qc.depth() > 0
    assert qc.num_qubits == 3
    assert "bv" in qc.name

    with pytest.raises(ValueError, match=r"Length of hidden_string must be num_qubits - 1."):
        create_circuit("bv", 3, hidden_string="wrong")


def test_dj_constant_oracle() -> None:
    """Test the creation of the DJ benchmark constant oracle."""
    qc = create_circuit("dj", 5, False)
    assert qc.depth() > 0


@pytest.mark.parametrize(
    (
        "benchmark_name",
        "level",
        "circuit_size",
        "target",
        "opt_level",
    ),
    [
        # Algorithm-level tests
        ("dj", BenchmarkLevel.ALG, 3, None, None),
        ("wstate", BenchmarkLevel.ALG, 3, None, None),
        ("hhl", BenchmarkLevel.ALG, 3, None, None),
        ("shor", BenchmarkLevel.ALG, 18, None, None),
        ("grover", BenchmarkLevel.ALG, 3, None, None),
        ("qwalk", BenchmarkLevel.ALG, 3, None, None),
        # Independent level tests
        ("ghz", BenchmarkLevel.INDEP, 3, None, 2),
        ("graphstate", BenchmarkLevel.INDEP, 3, None, 2),
        # Native gates level tests
        (
            "dj",
            BenchmarkLevel.NATIVEGATES,
            2,
            get_target_for_gateset("ionq_forte", num_qubits=5),
            0,
        ),
        ("qft", BenchmarkLevel.NATIVEGATES, 3, get_target_for_gateset("rigetti", 5), 2),
        # Mapped level tests
        (
            "ghz",
            BenchmarkLevel.MAPPED,
            3,
            get_device("ibm_falcon_127"),
            0,
        ),
        ("ghz", BenchmarkLevel.MAPPED, 3, get_device("ibm_falcon_27"), 2),
        (
            "ghz",
            BenchmarkLevel.MAPPED,
            3,
            get_device("ionq_aria_25"),
            0,
        ),
    ],
)
def test_get_benchmark(
    benchmark_name: str,
    level: BenchmarkLevel,
    circuit_size: int | None,
    target: Target | None,
    opt_level: int | None,
) -> None:
    """Test the creation of the benchmarks using the get_benchmark method."""
    qc = get_benchmark(
        benchmark_name,
        level,
        circuit_size,
        target,
        opt_level,
    )
    assert qc.depth() > 0
    if target:
        assert isinstance(qc, QuantumCircuit)
        for qc_instruction in qc.data:
            instruction = qc_instruction.operation
            gate_type = instruction.name
            assert gate_type in target.operation_names or gate_type == "barrier"


def test_get_benchmark_alg_with_quantum_circuit() -> None:
    """Test get_benchmark method with QuantumCircuit as input for algorithm level benchmarks."""
    qc = create_circuit("ae", 3)
    assert qc.name == "ae"
    qc_bench = get_benchmark(qc, BenchmarkLevel.ALG)

    assert qc == qc_bench


def test_get_benchmark_faulty_parameters() -> None:
    """Test the get_benchmark method with faulty parameters."""
    match = re.escape(
        f"'wrong_name' is not a supported benchmark. Available benchmarks: {get_available_benchmark_names()}"
    )
    with pytest.raises(ValueError, match=match):
        get_benchmark("wrong_name", BenchmarkLevel.INDEP, 6)
    match = "`circuit_size` cannot be None when `benchmark` is a str."
    with pytest.raises(ValueError, match=match):
        get_benchmark(
            "dj",
            BenchmarkLevel.INDEP,
            None,
            get_device("rigetti_ankaa_84"),
            1,
        )
    match = "`circuit_size` must be a positive integer when `benchmark` is a str."
    with pytest.raises(ValueError, match=match):
        get_benchmark(
            "dj",
            BenchmarkLevel.INDEP,
            -1,
            get_device("rigetti_ankaa_84"),
            1,
        )
    match = "No Shor instance for circuit_size=3. Available: 18, 42, 58, 74."
    with pytest.raises(ValueError, match=match):
        get_benchmark(
            "shor",
            BenchmarkLevel.INDEP,
            3,
            get_device("rigetti_ankaa_84"),
            1,
        )
    match = re.escape("Invalid `opt_level` '4'. Must be in the range [0, 3].")
    with pytest.raises(ValueError, match=match):
        get_benchmark(
            "qpeexact",
            BenchmarkLevel.INDEP,
            3,
            get_device("rigetti_ankaa_84"),
            4,
        )
    match = re.escape(
        "'wrong_gateset' is not a supported gateset. Known modules: ['clifford_t', 'ibm', 'ionq', 'iqm', 'quantinuum', 'rigetti']"
    )
    with pytest.raises(ValueError, match=match):
        get_benchmark(
            "qpeexact",
            BenchmarkLevel.NATIVEGATES,
            3,
            get_target_for_gateset("wrong_gateset", 3),
            1,
        )
    match = re.escape(
        "'wrong_device' is not a supported device. Known modules: ['ibm', 'ionq', 'iqm', 'quantinuum', 'rigetti']"
    )
    with pytest.raises(ValueError, match=match):
        get_benchmark(
            "qpeexact",
            BenchmarkLevel.MAPPED,
            3,
            get_device("wrong_device"),
            1,
        )

    match = "Target must be provided for 'nativegates' level."
    with pytest.raises(ValueError, match=match):
        get_benchmark(benchmark="ghz", level=BenchmarkLevel.NATIVEGATES, circuit_size=3, target=None, opt_level=0)

    match = "Target must be provided for 'mapped' level."
    with pytest.raises(ValueError, match=match):
        get_benchmark(benchmark="ghz", level=BenchmarkLevel.MAPPED, circuit_size=3, target=None, opt_level=0)


@pytest.mark.parametrize(
    "getter",
    [
        get_benchmark_alg,
        get_benchmark_indep,
        functools.partial(get_benchmark_native_gates, target=get_target_for_gateset("ionq_forte", 3)),
        functools.partial(get_benchmark_mapped, target=get_device("ionq_forte_36")),
        functools.partial(get_benchmark, level=BenchmarkLevel.ALG),
        functools.partial(get_benchmark, level=BenchmarkLevel.INDEP),
        functools.partial(
            get_benchmark, level=BenchmarkLevel.NATIVEGATES, target=get_target_for_gateset("ionq_forte", 3)
        ),
        functools.partial(get_benchmark, level=BenchmarkLevel.MAPPED, target=get_device("ionq_forte_36")),
    ],
    ids=lambda fn: fn.func.__name__ if isinstance(fn, functools.partial) else fn.__name__,
)
def test_invalid_circuit_size_combinations(getter: Callable[..., QuantumCircuit]) -> None:
    """All get_benchmark_* helpers must reject the two illegal argument combos."""
    qc = create_circuit("ae", 3)

    # QuantumCircuit plus a circuit_size
    with pytest.raises(
        ValueError,
        match=r"`circuit_size` must be omitted or None when `benchmark` is a QuantumCircuit",
    ):
        getter(qc, circuit_size=1)

    # str with a bad/absent circuit_size
    with pytest.raises(
        ValueError,
        match=r"`circuit_size` must be a positive integer when `benchmark` is a str",
    ):
        getter("ae", circuit_size=-1)

    with pytest.raises(
        ValueError,
        match=r"`circuit_size` cannot be None when `benchmark` is a str",
    ):
        getter("ae", circuit_size=None)


def test_clifford_t() -> None:
    """Test the Clifford+T gateset."""
    qc = get_benchmark(
        benchmark="qft",
        level=BenchmarkLevel.NATIVEGATES,
        circuit_size=4,
        target=get_target_for_gateset("clifford+t", 4),
        opt_level=1,
    )

    clifford_t_target = get_target_for_gateset("clifford+t", num_qubits=4)
    pm = PassManager(GatesInBasis(target=clifford_t_target))
    pm.run(qc)
    assert pm.property_set["all_gates_in_basis"]


def test_benchmark_helper_shor() -> None:
    """Testing the Shor benchmarks."""
    shor_instances = ["xsmall", "small", "medium", "large", "xlarge"]
    for elem in shor_instances:
        res_shor = shor.get_instance(elem)
        assert res_shor


def test_validate_input() -> None:
    """Test the _validate_input() method for various edge cases."""
    # Case 1: to_be_factored_number (N) < 3.
    with pytest.raises(ValueError, match=r"The input needs to be an odd integer greater than 3, was 2"):
        shor.create_circuit_from_num_and_coprime(2, 2)

    # Case 2: a < 2.
    with pytest.raises(ValueError, match=r"a must have value >= 2, was 1"):
        shor.create_circuit_from_num_and_coprime(15, 1)

    # Case 3: N is even (and thus not odd).
    with pytest.raises(ValueError, match=r"The input needs to be an odd integer greater than 3, was 4."):
        shor.create_circuit_from_num_and_coprime(4, 3)

    # Case 4: a >= N.
    with pytest.raises(
        ValueError, match=r"The integer a needs to satisfy a < N and gcd\(a, N\) = 1, was a = 15 and N = 15."
    ):
        shor.create_circuit_from_num_and_coprime(15, 15)

    # Case 5: gcd(a, N) != 1 (for example, N=15 and a=6, since gcd(15,6)=3).
    with pytest.raises(
        ValueError, match=r"The integer a needs to satisfy a < N and gcd\(a, N\) = 1, was a = 6 and N = 15."
    ):
        shor.create_circuit_from_num_and_coprime(15, 6)

    # Case 6: Valid input (should not raise any exception).
    try:
        shor.create_circuit_from_num_and_coprime(15, 2)
    except ValueError as e:
        pytest.fail(f"Unexpected ValueError raised for valid input: {e}")


def test_create_ae_circuit_with_invalid_qubit_number() -> None:
    """Testing the minimum number of qubits in the amplitude estimation circuit."""
    with pytest.raises(ValueError, match=r"Number of qubits must be at least 2 \(1 evaluation \+ 1 target\)."):
        get_benchmark("ae", BenchmarkLevel.INDEP, 1)


@pytest.mark.parametrize(
    ("level", "target", "generate_mirror_circuit", "expected"),
    [
        (BenchmarkLevel.ALG, None, False, "ghz_alg_5"),
        (BenchmarkLevel.ALG, None, True, "ghz_alg_mirror_5"),
        (BenchmarkLevel.INDEP, None, False, "ghz_indep_opt2_5"),
        (BenchmarkLevel.INDEP, None, True, "ghz_indep_mirror_opt2_5"),
        (
            BenchmarkLevel.NATIVEGATES,
            get_target_for_gateset("ibm_falcon", 5),
            False,
            "ghz_nativegates_ibm_falcon_opt2_5",
        ),
        (
            BenchmarkLevel.NATIVEGATES,
            get_target_for_gateset("ibm_falcon", 5),
            True,
            "ghz_nativegates_mirror_ibm_falcon_opt2_5",
        ),
        (
            BenchmarkLevel.MAPPED,
            get_device("ibm_falcon_127"),
            False,
            "ghz_mapped_ibm_falcon_127_opt2_5",
        ),
        (
            BenchmarkLevel.MAPPED,
            get_device("ibm_falcon_127"),
            True,
            "ghz_mapped_mirror_ibm_falcon_127_opt2_5",
        ),
    ],
)
def test_generate_filename(
    level: BenchmarkLevel,
    target: Target | None,
    generate_mirror_circuit: bool,
    expected: str,
) -> None:
    """Test the generation of a filename."""
    filename = generate_filename(
        benchmark_name="ghz",
        level=level,
        num_qubits=5,
        target=target,
        opt_level=2,
        generate_mirror_circuit=generate_mirror_circuit,
    )
    assert filename == expected


@pytest.fixture(autouse=True)
def temp_dir(tmp_path: Path, monkeypatch: pytest.MonkeyPatch) -> Path:
    """Ensure all files go into a temporary directory."""
    monkeypatch.chdir(tmp_path)
    return tmp_path


def test_generate_header_minimal(monkeypatch: pytest.MonkeyPatch) -> None:
    """Test the generation of a minimal header."""
    monkeypatch.setattr(metadata, "version", lambda _: "9.9.9")
    hdr = generate_header(OutputFormat.QASM3, "indep")
    lines = hdr.splitlines()
    # first line has today's date
    assert lines[0] == f"// Benchmark created by MQT Bench on {date.today()}"
    # contains the fixed info lines
    assert "// For more info: https://www.cda.cit.tum.de/mqtbench/" in hdr
    assert "// MQT Bench version: 9.9.9" in hdr
    assert f"// Qiskit version: {__qiskit_version__}" in hdr
    assert f"// Output format: {OutputFormat.QASM3.value}" in hdr
    # no gateset or mapping lines when omitted
    assert "// Used gateset:" not in hdr
    assert "// Coupling map:" not in hdr


def test_generate_header_with_options(monkeypatch: pytest.MonkeyPatch) -> None:
    """Test the generation of a header with options."""
    monkeypatch.setattr(metadata, "version", lambda _: "0.1.0")
    gates = ["h", "x", "cx"]
    cmap = [[0, 1], [1, 2]]
    target = Target(num_qubits=3)

    # === Single-qubit gates ===
    # Define all-qubit props (or use None if not needed)
    x_props = {(q,): None for q in range(3)}
    h_props = {(q,): None for q in range(3)}

    target.add_instruction(HGate(), h_props)
    target.add_instruction(XGate(), x_props)

    # === Two-qubit CX gate on limited connectivity
    cx_props = {
        (0, 1): InstructionProperties(),
        (1, 2): InstructionProperties(),
    }
    target.add_instruction(CXGate(), cx_props)
    hdr = generate_header(OutputFormat.QASM2, level=BenchmarkLevel.MAPPED, target=target)

    assert f"// Used gateset: {gates}" in hdr
    assert f"// Coupling map: {cmap}" in hdr


def test_generate_header_pkg_not_installed(monkeypatch: pytest.MonkeyPatch) -> None:
    """metadata.version raises PackageNotFoundError."""
    monkeypatch.setattr(
        metadata,
        "version",
        lambda _pkg: (_ for _ in ()).throw(MQTBenchExporterError("boom")),
    )
    with pytest.raises(MQTBenchExporterError) as exc:
        generate_header(OutputFormat.QASM2, BenchmarkLevel.INDEP)

    msg = str(exc.value)
    assert "not installed" in msg.lower()
    assert "mqt.bench" in msg


@pytest.mark.parametrize("fmt", [OutputFormat.QASM2, OutputFormat.QASM3])
def test_write_circuit_qasm(tmp_path: Path, fmt: OutputFormat) -> None:
    """Test writing a QASM circuit."""
    qc = QuantumCircuit(2)
    qc.h(0)
    qc.cx(0, 1)

    out = tmp_path / "test.qasm"
    write_circuit(qc, out, BenchmarkLevel.INDEP, fmt=fmt)

    text = out.read_text().splitlines()
    # header lines at top
    assert text[0].startswith("// Benchmark created by MQT Bench on")
    # QASM body present
    assert any(line.startswith("h ") for line in text), "H gate should appear"
    assert any(line.startswith("cx ") for line in text), "CX gate should appear"


def test_write_circuit_qpy(tmp_path: Path) -> None:
    """Test writing a QPY circuit with header embedded in metadata."""
    qc = QuantumCircuit(1)
    qc.x(0)
    out = tmp_path / "test.qpy"
    write_circuit(qc, out, BenchmarkLevel.INDEP, fmt=OutputFormat.QPY)

    data = out.read_bytes()
    assert data.startswith(b"QISKIT"), "QPY file must start with the QISKIT magic"

    with out.open("rb") as fd:
        loaded = list(qpy.load(fd))
    assert len(loaded) == 1
    circ = loaded[0]
    assert isinstance(circ, QuantumCircuit)

    header = circ.metadata["mqt_bench"]
    assert header.startswith(f"// Benchmark created by MQT Bench on {date.today()}")
    assert "// MQT Bench version:" in header
    assert "// Output format: qpy" in header


def test_write_circuit_io_error(tmp_path: Path, monkeypatch: pytest.MonkeyPatch) -> None:
    """Simulate I/O error while writing."""
    qc = QuantumCircuit(1)
    qc.h(0)

    out = tmp_path / "readonly.qasm"

    # Monkey-patch builtins.open to throw OSError on any attempt to open for writing
    def fake_open(*args: str, **kwargs: str) -> NoReturn:
        msg = "disk full"
        raise OSError(msg)

    monkeypatch.setattr(Path, "open", fake_open)
    monkeypatch.setattr(metadata, "version", lambda _: "0.1.0")

    with pytest.raises(MQTBenchExporterError) as exc:
        write_circuit(qc, out, BenchmarkLevel.INDEP, fmt=OutputFormat.QASM2)

    msg = str(exc.value)
    assert "failed to write qasm2 file" in msg.lower()
    assert "disk full" in msg.lower()

    # restore Path.open so other tests continue unharmed
    monkeypatch.setattr(Path, "open", builtins.open)


def test_write_circuit_unsupported_format(tmp_path: Path) -> None:
    """Requesting an unsupported format should raise."""

    class FakeFormat(str, Enum):
        FAKE = "fake"

    qc = QuantumCircuit(1)

    with pytest.raises(MQTBenchExporterError) as exc:
        write_circuit(qc, tmp_path / "foo.fake", BenchmarkLevel.INDEP, fmt=FakeFormat.FAKE)  # type: ignore[arg-type]

    msg = str(exc.value)
    assert "unsupported output format" in msg.lower()
    assert "fake" in msg.lower()


def test_save_circuit_success(tmp_path: Path) -> None:
    """Happy-path save."""
    qc = QuantumCircuit(1)
    qc.h(0)

    assert save_circuit(qc, "foo", BenchmarkLevel.INDEP, OutputFormat.QASM2, target_directory=str(tmp_path))
    assert (tmp_path / "foo.qasm").exists()

    assert save_circuit(qc, "bar", BenchmarkLevel.INDEP, OutputFormat.QPY, target_directory=str(tmp_path))
    assert (tmp_path / "bar.qpy").exists()


def test_save_circuit_write_error(tmp_path: Path, monkeypatch: pytest.MonkeyPatch) -> None:
    """save_circuit returns False when write_circuit fails."""
    qc = QuantumCircuit(1)
    qc.h(0)

    monkeypatch.setattr(
        "mqt.bench.output.write_circuit",
        lambda *_args, **_kwargs: (_ for _ in ()).throw(MQTBenchExporterError("boom")),
    )

    ok = save_circuit(qc, "baz", BenchmarkLevel.INDEP, OutputFormat.QASM3, target_directory=str(tmp_path))
    assert ok is False


@pytest.mark.parametrize("fmt", [OutputFormat.QASM2, OutputFormat.QASM3])
def test_write_circuit_qasm_to_text_stream(fmt: OutputFormat) -> None:
    """Test writing a QASM circuit to a text stream."""
    qc = QuantumCircuit(2)
    qc.cx(0, 1)

    buf = io.StringIO()
    write_circuit(qc, buf, BenchmarkLevel.INDEP, fmt=fmt)

    text = buf.getvalue().splitlines()
    assert text[0].startswith("// Benchmark created by MQT Bench on")
    assert any("cx" in line for line in text)


def test_write_circuit_qpy_to_binary_stream() -> None:
    """Test writing a QPY circuit to a binary stream."""
    qc = QuantumCircuit(1)
    qc.x(0)

    buf = io.BytesIO()
    write_circuit(qc, buf, BenchmarkLevel.INDEP, fmt=OutputFormat.QPY)

    buf.seek(0)
    magic = buf.read(6)
    assert magic == b"QISKIT"


def test_stream_mode_mismatch_raises() -> None:
    """Test that stream mode mismatch raises an error."""
    qc = QuantumCircuit(1)

    # Binary stream + QASM → error
    with pytest.raises(MQTBenchExporterError):
        write_circuit(qc, io.BytesIO(), BenchmarkLevel.INDEP, fmt=OutputFormat.QASM3)

    # Text stream + QPY → error
    with pytest.raises(MQTBenchExporterError):
        write_circuit(qc, io.StringIO(), BenchmarkLevel.INDEP, fmt=OutputFormat.QPY)


def test_custom_target() -> None:
    """Test the compilation with an external target that is not part of the pre-defined ones."""
    target = Target(num_qubits=3, description="custom_target")
    alpha = Parameter("alpha")
    beta = Parameter("beta")

    single_qubit_props = InstructionProperties(duration=1e-3, error=1e-4)
    properties = {
        (0,): single_qubit_props,
        (1,): single_qubit_props,
        (2,): single_qubit_props,
    }
    target.add_instruction(RXGate(alpha), properties=properties)
    target.add_instruction(RZGate(beta), properties=properties)

    two_qubit_props = InstructionProperties(duration=1e-2, error=1e-3)
    cx_props = {
        (0, 1): two_qubit_props,
        (1, 2): two_qubit_props,
    }
    target.add_instruction(CXGate(), properties=cx_props)

    qc = QuantumCircuit(2)
    qc.h(0)
    qc.cx(0, 1)

    for opt_level in [0, 1, 2, 3]:
        qc_native_gates = get_benchmark_native_gates(qc, None, target, opt_level)
        assert qc_native_gates.depth() > 0
        assert qc_native_gates.layout is None

    qc_mapped = get_benchmark_mapped(qc, None, target, 0)
    assert qc_mapped.depth() > 0
    assert qc_mapped.layout is not None


@pytest.mark.parametrize(("benchmark", "size"), [("qft", 4), ("bv", 6)])
def test_alg_parity(benchmark: str, size: int) -> None:
    """Test parity of algorithm-level benchmarks."""
    qc_wrapper = get_benchmark_alg(benchmark, size)
    qc_ref = get_benchmark(benchmark, BenchmarkLevel.ALG, size)
    assert qc_wrapper == qc_ref


@pytest.mark.parametrize(("benchmark", "size"), [("qft", 4)])
def test_indep_parity(benchmark: str, size: int) -> None:
    """Test parity of target-independent benchmarks."""
    qc_wrapper = get_benchmark_indep(benchmark, size)
    qc_ref = get_benchmark(benchmark, BenchmarkLevel.INDEP, size)
    assert qc_wrapper == qc_ref


@pytest.mark.parametrize(("benchmark", "size", "opt_level"), [("qft", 4, 1), ("grover", 3, 2)])
def test_native_gate_parity(benchmark: str, size: int, opt_level: int) -> None:
    """Test parity of native gate-level benchmarks."""
    target = get_target_for_gateset("ionq_forte", num_qubits=size)
    qc_wrapper = get_benchmark_native_gates(
        benchmark,
        size,
        target,
        opt_level,
    )
    qc_ref = get_benchmark(
        benchmark,
        BenchmarkLevel.NATIVEGATES,
        size,
        target,
        opt_level,
    )
    assert qc_wrapper == qc_ref


@pytest.mark.parametrize(("benchmark", "size", "opt_level"), [("qft", 4, 1)])
def test_mapped_parity(benchmark: str, size: int, opt_level: int) -> None:
    """Test parity of mapped benchmarks."""
    target = get_device("ibm_falcon_127")
    qc_wrapper = get_benchmark_mapped(
        benchmark,
        size,
        target,
        opt_level,
    )
    qc_ref = get_benchmark(
        benchmark,
        BenchmarkLevel.MAPPED,
        size,
        target,
        opt_level,
    )
    assert qc_wrapper == qc_ref


@pytest.mark.parametrize(("benchmark", "size", "opt_level"), [("qft", 4, 4), ("ae", 3, -1)])
def test_validate_opt_level(benchmark: str, size: int, opt_level: int) -> None:
    """Test opt_level validation."""
    match = re.escape(f"Invalid `opt_level` '{opt_level}'. Must be in the range [0, 3].")
    with pytest.raises(ValueError, match=match):
        get_benchmark_indep(
            benchmark,
            circuit_size=size,
            opt_level=opt_level,
        )

    target = get_device("ibm_falcon_127")
    with pytest.raises(ValueError, match=match):
        get_benchmark_native_gates(
            benchmark,
            circuit_size=size,
            target=target,
            opt_level=opt_level,
        )
    with pytest.raises(ValueError, match=match):
        get_benchmark_mapped(
            benchmark,
            circuit_size=size,
            target=target,
            opt_level=opt_level,
        )
    with pytest.raises(ValueError, match=match):
        get_benchmark(
            benchmark,
            level=BenchmarkLevel.INDEP,
            circuit_size=size,
            target=target,
            opt_level=opt_level,
        )


@pytest.mark.parametrize(("benchmark", "size", "opt_level"), [("qft", 4, 1)])
def test_target_must_be_supplied(benchmark: str, size: int, opt_level: int) -> None:
    """Test target must be supplied for mapped and native-gates levels."""
    with pytest.raises(
        TypeError, match=re.escape("get_benchmark_native_gates() missing 1 required positional argument: 'target'")
    ):
        get_benchmark_native_gates(
            benchmark,
            circuit_size=size,
            opt_level=opt_level,
        )
    with pytest.raises(
        TypeError, match=re.escape("get_benchmark_mapped() missing 1 required positional argument: 'target'")
    ):
        get_benchmark_mapped(
            benchmark,
            circuit_size=size,
            opt_level=opt_level,
        )


def test_assert_never_runtime() -> None:
    """Test that assert_never raises an error at runtime."""
    bad_level = cast("BenchmarkLevel", object())

    with pytest.raises(AssertionError):
        # get_benchmark will fall through the if-chain and hit assert_never
        get_benchmark("qft", level=bad_level, circuit_size=3)


def test_get_benchmark_mirror_option() -> None:
    """Test the creation of mirror benchmarks, including layout verification for mapped circuits."""
    benchmark_name = "ghz"
    logical_circuit_size = 3

    levels_to_test_config = [
        (BenchmarkLevel.ALG, None, None),
        (BenchmarkLevel.INDEP, 0, None),
        (
            BenchmarkLevel.NATIVEGATES,
            1,
            get_target_for_gateset("ibm_falcon", num_qubits=logical_circuit_size),
        ),
        (
            BenchmarkLevel.MAPPED,
            1,
            get_device("ibm_falcon_27"),
        ),
    ]

    for level_enum, comp_opt_level, target_obj in levels_to_test_config:
        qc_base = get_benchmark(
            benchmark=benchmark_name,
            level=level_enum,
            circuit_size=logical_circuit_size,
            opt_level=comp_opt_level if comp_opt_level is not None else 2,
            target=target_obj,
            generate_mirror_circuit=False,
        )

        # Get the mirror circuit
        qc_mirror = get_benchmark(
            benchmark=benchmark_name,
            level=level_enum,
            circuit_size=logical_circuit_size,
            opt_level=comp_opt_level if comp_opt_level is not None else 2,
            target=target_obj,
            generate_mirror_circuit=True,
        )

        assert qc_mirror.name == f"{qc_base.name}_mirror"

        assert qc_mirror.num_qubits == qc_base.num_qubits

        # at least each logical qubit should be measured
        assert sum(inst.operation.name == "measure" for inst in qc_mirror.data) >= logical_circuit_size

        # at least one barrier should be present in the middle of the circuit and one before the measurements at the end
        assert sum(1 for inst in qc_mirror.data if inst.operation.name == "barrier") >= 2, (
            f"Mirror circuit for level '{level_enum.name}' should contain at least 2 barriers."
        )

        # --- Layout Verification ---
        if level_enum == BenchmarkLevel.MAPPED:
            assert qc_base.layout is not None, f"Base mapped circuit for {benchmark_name} lacks a layout."
            assert qc_mirror.layout is not None, f"Mirror of mapped circuit for {benchmark_name} lacks a layout."

            assert qc_mirror.layout.initial_layout == qc_base.layout.initial_layout, (
                f"Mirror circuit's initial_layout ({qc_mirror.layout.initial_layout}) "
                f"differs from base circuit's initial_layout ({qc_base.layout.initial_layout})."
            )

            assert qc_mirror.layout.final_layout == Layout.generate_trivial_layout(*qc_mirror.qregs), (
                f"Mirror circuit's final_layout ({qc_mirror.layout.final_layout}) "
                f"should be a trivial layout for the mirror circuit, but it is not."
            )

            # if the circuit to be mapped has fewer qubits than the target, not every qubit should be measured
            if qc_base.num_qubits < target_obj.num_qubits:
                measured_qubits = {inst.qubits[0].index for inst in qc_mirror.data if inst.operation.name == "measure"}
                assert len(measured_qubits) < target_obj.num_qubits, (
                    f"Mirror circuit for level '{level_enum.name}' should not measure all qubits of the target "
                    f"({target_obj.num_qubits}), but measures {len(measured_qubits)}."
                )

        # --- Verification of U @ U_inv being Identity ---
        qc_mirror.remove_final_measurements(inplace=True)
        qc_mirror = RemoveBarriers()(qc_mirror)

        optimized_circuit = transpile(
            qc_mirror,
            optimization_level=2,
            basis_gates=["u", "cx"],
        )

        assert len(optimized_circuit.data) == 0, (
            f"Unitary part of mirror (U@U_inv) for level '{level_enum.name}' ({qc_mirror.num_qubits} qubits) "
            "did not optimize to an empty circuit. This means it might not represent the identity."
        )


def test_dynamic_benchmark_registration() -> None:
    """A benchmark registered at runtime should immediately be visible through the public helpers."""

    @register_benchmark("dummy_benchmark", description="Dummy benchmark")
    def _dummy_factory(num_qubits: int) -> QuantumCircuit:
        return QuantumCircuit(num_qubits, name="dummy_benchmark")

    names = get_available_benchmark_names()
    assert "dummy_benchmark" in names
    assert get_benchmark_catalog()["dummy_benchmark"] == "Dummy benchmark"
    assert get_benchmark_description("dummy_benchmark") == "Dummy benchmark"

    benchmark = create_circuit("dummy_benchmark", 3)
    assert benchmark.name == "dummy_benchmark"
    assert benchmark.num_qubits == 3

    benchmark = create_circuit("dummy_benchmark", 2)
    assert benchmark.name == "dummy_benchmark"
    assert benchmark.num_qubits == 2

    with pytest.raises(
        ValueError,
        match=re.escape(
            f"'nonexistent_benchmark' is not a supported benchmark. Available benchmarks: {get_available_benchmark_names()}"
        ),
    ):
        create_circuit("nonexistent_benchmark", 3)


def test_duplicate_benchmark_registration() -> None:
    """Registering the same name twice must raise ValueError."""

    @register_benchmark("dup_benchmark")
    def _dummy_factory1(num_qubits: int) -> QuantumCircuit:
        return QuantumCircuit(num_qubits, name=_dummy_factory1.__benchmark_name__)

    # second registration with same name should fail
    with pytest.raises(ValueError, match="already registered"):

        @register_benchmark("dup_benchmark")
        def _dummy_factory2(num_qubits: int) -> QuantumCircuit:
            return QuantumCircuit(num_qubits, name=_dummy_factory2.__benchmark_name__)


def test_catalogue_and_names_match() -> None:
    """Every entry returned by benchmark_catalogue must appear in benchmark_names and vice-versa."""
    names = set(get_available_benchmark_names())
    cat = get_benchmark_catalog()

    assert set(cat) == names, "Name → description mapping is out of sync with benchmark_names()"

    # all descriptions are strings (may be empty)
    assert all(isinstance(desc, str) for desc in cat.values())

    for name in names:
        assert get_benchmark_description(name) == cat[name]


@pytest.mark.parametrize(
    ("benchmark"),
    ["qaoa", "qnn", "bmw_quark_cardinality", "bmw_quark_copula", "vqe_real_amp", "vqe_su2", "vqe_two_local"],
)
def test_benchmarks_with_parameters(benchmark: types.ModuleType) -> None:
    """Test that benchmarks with parameters can be created."""
    circuit_size = 4
    qc = get_benchmark(benchmark, level=BenchmarkLevel.ALG, circuit_size=circuit_size, random_parameters=False)
    assert len(qc.parameters) > 0, f"Benchmark {benchmark} should have parameters on the algorithm level."

    res_indep = get_benchmark(benchmark, level=BenchmarkLevel.INDEP, circuit_size=circuit_size, random_parameters=False)
    assert len(res_indep.parameters) > 0, f"Benchmark {benchmark} should have parameters on the independent level."

    for gateset_name in get_available_gateset_names():
        if gateset_name == "clifford+t":
            continue
        gateset = get_target_for_gateset(gateset_name, num_qubits=qc.num_qubits)
        res_native_gates = get_benchmark_native_gates(qc, None, gateset, 0, random_parameters=False)
        assert len(res_native_gates.parameters) > 0, (
            f"Benchmark {benchmark} should have parameters on the native gates level."
        )

        assert res_native_gates
        assert res_native_gates.num_qubits == circuit_size

    for device_name in get_available_device_names():
        device = get_device(device_name)
        res_mapped = get_benchmark_mapped(qc, None, device, 0, random_parameters=False)
        assert res_mapped
        assert len(res_mapped.parameters) > 0, f"Benchmark {benchmark} should have parameters on the mapped level."<|MERGE_RESOLUTION|>--- conflicted
+++ resolved
@@ -20,10 +20,6 @@
 from pathlib import Path
 from typing import TYPE_CHECKING, NoReturn, cast
 
-<<<<<<< HEAD
-import numpy as np
-=======
->>>>>>> 99f2093c
 import pytest
 from qiskit import QuantumCircuit, qpy
 from qiskit.circuit import Parameter
